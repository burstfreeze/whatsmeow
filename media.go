--- conflicted
+++ resolved
@@ -129,8 +129,6 @@
 	return resp.MediaConn.Hosts[0].Hostname, resp.MediaConn.Auth, resp.MediaConn.TTL, nil
 }
 
-<<<<<<< HEAD
-=======
 var mediaTypeMap = map[MediaType]string{
 	MediaImage: "/mms/image",
 	MediaVideo: "/mms/video",
@@ -138,7 +136,6 @@
 	MediaAudio: "/mms/audio",
 }
 
->>>>>>> b694b13e
 func (wac *Conn) Upload(reader io.Reader, appInfo MediaType) (downloadURL string, mediaKey []byte, fileEncSha256 []byte, fileSha256 []byte, fileLength uint64, err error) {
 	data, err := ioutil.ReadAll(reader)
 	if err != nil {
@@ -177,18 +174,6 @@
 	q := url.Values{
 		"auth":  []string{auth},
 		"token": []string{token},
-<<<<<<< HEAD
-	}
-	uploadURL := url.URL{
-		Scheme:   "https",
-		Host:     hostname,
-		Path:     fmt.Sprintf("/mms/image/%s", token),
-		RawQuery: q.Encode(),
-	}
-
-	body := bytes.NewReader(append(enc, mac...))
-
-=======
 	}
 	path := mediaTypeMap[appInfo]
 	uploadURL := url.URL{
@@ -200,7 +185,6 @@
 
 	body := bytes.NewReader(append(enc, mac...))
 
->>>>>>> b694b13e
 	req, err := http.NewRequest("POST", uploadURL.String(), body)
 	if err != nil {
 		return "", nil, nil, nil, 0, err
